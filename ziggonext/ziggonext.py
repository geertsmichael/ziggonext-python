--- conflicted
+++ resolved
@@ -54,11 +54,12 @@
         self.channels = {}
         self._country_code = country_code
         self.channels = {}
-        baseUrl = COUNTRY_URLS_HTTP[self._country_code]
-        self._api_url_session =  baseUrl + "/session"
-        self._api_url_token =  baseUrl + "/tokens/jwt"
-        self._api_url_channels =  baseUrl + "/channels"
-        self._api_url_recordings = baseUrl + "/networkdvrrecordings"
+        self.baseUrl = COUNTRY_URLS_HTTP[self._country_code]
+        self._api_url_session =  self.baseUrl + "/session"
+        self._api_url_token =  self.baseUrl + "/tokens/jwt"
+        self._api_url_channels =  self.baseUrl + "/channels"
+        self._api_url_recordings = self.baseUrl + "/networkdvrrecordings"
+        self._api_url_authorization =  self.baseUrl + "/authorization"
 
     def authenticate(self):
         payload = {"username": self.username, "password": self.password}
@@ -241,30 +242,15 @@
         jsonResult = self._do_api_call(self._api_url_token)
         self.token = jsonResult["token"]
         self.logger.debug("Fetched a token: %s", jsonResult)
-<<<<<<< HEAD
         
     def connect(self, logger, enableMqttLogging: bool = False):
-=======
-
-    def initialize(self, logger, enableMqttLogging: bool = False):
->>>>>>> 8b4df7b4
         """Get token and start mqtt client for receiving data from Ziggo Next"""
         self._mqtt_broker = COUNTRY_URLS_MQTT[self._country_code]
-<<<<<<< HEAD
-=======
-        self._api_url_session =  baseUrl + "/session"
-        self._api_url_token =  baseUrl + "/tokens/jwt"
-        self._api_url_authorization =  baseUrl + "/authorization"
-
->>>>>>> 8b4df7b4
         self.logger = logger
         self.get_session_and_token()
-        if self.session.locationId is None:
-            self._api_url_channels =  baseUrl + "/channels"
-        else:
-            self._api_url_channels =  baseUrl + "/channels?byLocationId=" + self.session.locationId
-
-        self._api_url_recordings = baseUrl + "/networkdvrrecordings"
+        if self.session.locationId is not None:
+            self._api_url_channels =  self.baseUrl + "/channels?byLocationId=" + self.session.locationId
+
         self._api_url_settop_boxes =  COUNTRY_URLS_PERSONALIZATION_FORMAT[self._country_code].format(household_id=self.session.householdId)
         self.mqttClientId = _makeId(30)
         self.mqttClient = mqtt.Client(self.mqttClientId, transport="websockets")
