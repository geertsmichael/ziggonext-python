--- conflicted
+++ resolved
@@ -209,11 +209,7 @@
 
     def _on_mqtt_client_disconnect(self, client, userdata, resultCode):
         """Set state to diconnect"""
-<<<<<<< HEAD
-        self.logger.debug("Disconnected from mqtt client: " + str(resultCode))
-=======
         self.logger.debug(f"Disconnected from mqtt client: {resultCode}")
->>>>>>> 0ec60242
         self.mqttClientConnected = False
 
     def _on_mqtt_client_message(self, client, userdata, message):
@@ -250,35 +246,15 @@
         jsonResult = self._do_api_call(self._api_url_token)
         self.token = jsonResult["token"]
         self.logger.debug("Fetched a token: %s", jsonResult)
-<<<<<<< HEAD
-
-    def initialize(self, logger, enableMqttLogging: bool = False):
-=======
         
     def connect(self, logger, enableMqttLogging: bool = False):
->>>>>>> 0ec60242
         """Get token and start mqtt client for receiving data from Ziggo Next"""
         self._mqtt_broker = COUNTRY_URLS_MQTT[self._country_code]
-<<<<<<< HEAD
-        self._api_url_session =  baseUrl + "/session"
-        self._api_url_token =  baseUrl + "/tokens/jwt"
-        self._api_url_authorization =  baseUrl + "/authorization"
-
-        self.logger = logger
-        self.get_session_and_token()
-        if self.session.locationId is None:
-            self._api_url_channels =  baseUrl + "/channels"
-        else:
-            self._api_url_channels =  baseUrl + "/channels?byLocationId=" + self.session.locationId
-
-        self._api_url_recordings = baseUrl + "/networkdvrrecordings"
-=======
         self.logger = logger
         self.get_session_and_token()
         if self.session.locationId is not None:
             self._api_url_channels =  self.baseUrl + "/channels?byLocationId=" + self.session.locationId
 
->>>>>>> 0ec60242
         self._api_url_settop_boxes =  COUNTRY_URLS_PERSONALIZATION_FORMAT[self._country_code].format(household_id=self.session.householdId)
         self.mqttClientId = _makeId(30)
         self.mqttClient = mqtt.Client(self.mqttClientId, transport="websockets")
@@ -343,7 +319,6 @@
         if box.state == ONLINE_RUNNING:
             self._send_key_to_box(box_id, MEDIA_KEY_POWER)
             box.turn_off()
-<<<<<<< HEAD
 
     def press_enter(self, box_id):
         """Press enter on the settop box"""
@@ -368,8 +343,6 @@
         box = self.settop_boxes[box_id]
         if box.state == ONLINE_RUNNING:
             self._send_key_to_box(box_id, MEDIA_KEY_RECORD)
-=======
->>>>>>> 0ec60242
 
     def is_available(self, box_id):
         box = self.settop_boxes[box_id]
